<<<<<<< HEAD
Bitcoin 0.6.3 BETA
=======
Bitcoin 0.6.0.10 BETA
>>>>>>> f08ad34e

Copyright (c) 2009-2012 Bitcoin Developers
Distributed under the MIT/X11 software license, see the accompanying
file license.txt or http://www.opensource.org/licenses/mit-license.php.
This product includes software developed by the OpenSSL Project for use in
the OpenSSL Toolkit (http://www.openssl.org/).  This product includes
cryptographic software written by Eric Young (eay@cryptsoft.com).


Intro
-----
Bitcoin is a free open source peer-to-peer electronic cash system that is
completely decentralized, without the need for a central server or trusted
parties.  Users hold the crypto keys to their own money and transact directly
with each other, with the help of a P2P network to check for double-spending.


Setup
-----
Unpack the files into a directory and run bitcoin-qt.exe.

If you have Microsoft Security Essentials, you need to add bitcoin.exe to its
"Excluded processes" list.  Microsoft Security Essentials->Settings tab,
select Excluded processes, press Add, select bitcoin.exe, OK, Save changes.

The software automatically finds other nodes to connect to.  You can
enable Universal Plug and Play using a menu entry or set your firewall
to forward port 8333 (TCP) to your computer so you can receive
incoming connections.  Bitcoin works without incoming connections,
but allowing incoming connections helps the Bitcoin network.

See the bitcoin wiki at:
  https://en.bitcoin.it/wiki/Main_Page
for more help and information.
<|MERGE_RESOLUTION|>--- conflicted
+++ resolved
@@ -1,39 +1,35 @@
-<<<<<<< HEAD
-Bitcoin 0.6.3 BETA
-=======
-Bitcoin 0.6.0.10 BETA
->>>>>>> f08ad34e
-
-Copyright (c) 2009-2012 Bitcoin Developers
-Distributed under the MIT/X11 software license, see the accompanying
-file license.txt or http://www.opensource.org/licenses/mit-license.php.
-This product includes software developed by the OpenSSL Project for use in
-the OpenSSL Toolkit (http://www.openssl.org/).  This product includes
-cryptographic software written by Eric Young (eay@cryptsoft.com).
-
-
-Intro
------
-Bitcoin is a free open source peer-to-peer electronic cash system that is
-completely decentralized, without the need for a central server or trusted
-parties.  Users hold the crypto keys to their own money and transact directly
-with each other, with the help of a P2P network to check for double-spending.
-
-
-Setup
------
-Unpack the files into a directory and run bitcoin-qt.exe.
-
-If you have Microsoft Security Essentials, you need to add bitcoin.exe to its
-"Excluded processes" list.  Microsoft Security Essentials->Settings tab,
-select Excluded processes, press Add, select bitcoin.exe, OK, Save changes.
-
-The software automatically finds other nodes to connect to.  You can
-enable Universal Plug and Play using a menu entry or set your firewall
-to forward port 8333 (TCP) to your computer so you can receive
-incoming connections.  Bitcoin works without incoming connections,
-but allowing incoming connections helps the Bitcoin network.
-
-See the bitcoin wiki at:
-  https://en.bitcoin.it/wiki/Main_Page
-for more help and information.
+Bitcoin 0.6.4 BETA
+
+Copyright (c) 2009-2012 Bitcoin Developers
+Distributed under the MIT/X11 software license, see the accompanying
+file license.txt or http://www.opensource.org/licenses/mit-license.php.
+This product includes software developed by the OpenSSL Project for use in
+the OpenSSL Toolkit (http://www.openssl.org/).  This product includes
+cryptographic software written by Eric Young (eay@cryptsoft.com).
+
+
+Intro
+-----
+Bitcoin is a free open source peer-to-peer electronic cash system that is
+completely decentralized, without the need for a central server or trusted
+parties.  Users hold the crypto keys to their own money and transact directly
+with each other, with the help of a P2P network to check for double-spending.
+
+
+Setup
+-----
+Unpack the files into a directory and run bitcoin-qt.exe.
+
+If you have Microsoft Security Essentials, you need to add bitcoin.exe to its
+"Excluded processes" list.  Microsoft Security Essentials->Settings tab,
+select Excluded processes, press Add, select bitcoin.exe, OK, Save changes.
+
+The software automatically finds other nodes to connect to.  You can
+enable Universal Plug and Play using a menu entry or set your firewall
+to forward port 8333 (TCP) to your computer so you can receive
+incoming connections.  Bitcoin works without incoming connections,
+but allowing incoming connections helps the Bitcoin network.
+
+See the bitcoin wiki at:
+  https://en.bitcoin.it/wiki/Main_Page
+for more help and information.