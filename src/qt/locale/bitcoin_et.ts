--- conflicted
+++ resolved
@@ -42,17 +42,12 @@
         <translation>&amp;Kustuta</translation>
     </message>
     <message>
-<<<<<<< HEAD
+        <source>C&amp;hoose</source>
+        <translation>V&amp;ali</translation>
+    </message>
+    <message>
         <source>These are your Litecoin addresses for sending payments. Always check the amount and the receiving address before sending coins.</source>
         <translation>Need on sinu Litecoini aadressid maksete saatmiseks. Müntide saatmisel kontrolli alati summat ning saaja aadressi.</translation>
-=======
-        <source>C&amp;hoose</source>
-        <translation>V&amp;ali</translation>
-    </message>
-    <message>
-        <source>These are your Bitcoin addresses for sending payments. Always check the amount and the receiving address before sending coins.</source>
-        <translation>Need on sinu Bitcoini aadressid maksete saatmiseks. Müntide saatmisel kontrolli alati summat ning saaja aadressi.</translation>
->>>>>>> 16f45600
     </message>
     <message>
         <source>Copy &amp;Label</source>
@@ -621,17 +616,12 @@
 <context>
     <name>Intro</name>
     <message>
-<<<<<<< HEAD
+        <source>Welcome</source>
+        <translation>Teretulemast</translation>
+    </message>
+    <message>
         <source>Litecoin Core</source>
         <translation>Litecoini tuumik</translation>
-=======
-        <source>Welcome</source>
-        <translation>Teretulemast</translation>
-    </message>
-    <message>
-        <source>Bitcoin Core</source>
-        <translation>Bitcoini tuumik</translation>
->>>>>>> 16f45600
     </message>
     <message>
         <source>Error</source>
@@ -680,21 +670,16 @@
         <translation>&amp;Võrk</translation>
     </message>
     <message>
-<<<<<<< HEAD
+        <source>W&amp;allet</source>
+        <translation>R&amp;ahakott</translation>
+    </message>
+    <message>
+        <source>Expert</source>
+        <translation>Ekspert</translation>
+    </message>
+    <message>
         <source>Automatically open the Litecoin client port on the router. This only works when your router supports UPnP and it is enabled.</source>
         <translation>Litecoini kliendi pordi automaatne avamine ruuteris. Toimib, kui sinu ruuter aktsepteerib UPnP ühendust.</translation>
-=======
-        <source>W&amp;allet</source>
-        <translation>R&amp;ahakott</translation>
-    </message>
-    <message>
-        <source>Expert</source>
-        <translation>Ekspert</translation>
-    </message>
-    <message>
-        <source>Automatically open the Bitcoin client port on the router. This only works when your router supports UPnP and it is enabled.</source>
-        <translation>Bitcoini kliendi pordi automaatne avamine ruuteris. Toimib, kui sinu ruuter aktsepteerib UPnP ühendust.</translation>
->>>>>>> 16f45600
     </message>
     <message>
         <source>Map port using &amp;UPnP</source>
